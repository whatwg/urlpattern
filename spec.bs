--- conflicted
+++ resolved
@@ -1435,11 +1435,7 @@
     1. Set |type| to "<a for=part/type>`full-wildcard`</a>".
     1. Set |regexp value| to the empty string.
   1. Let |name| be the empty string.
-<<<<<<< HEAD
     <p class=note>Next, we determine the [=part=] [=part/name=].  This can be explicitly provided by a "<a for=token/type>`name`</a>" [=token=] or be automatically assigned.</p>
-=======
-    <p class=note>Next, we determine the [=part=] [=part/name=].  This can be explicitly provided by a "<a for=token/type>`name`</a>" [=token=] or be automatically assigned.
->>>>>>> e84799f0
   1. If |name token| is not null, then set |name| to |name token|'s [=token/value=].
   1. Otherwise if |regexp or wildcard token| is not null:
     1. Set |name| to |parser|'s [=pattern parser/next numeric name=], [=serialize an integer|serialized=].
