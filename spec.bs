--- conflicted
+++ resolved
@@ -22,15 +22,12 @@
 spec: URL; urlPrefix: https://url.spec.whatwg.org/
   type: dfn
     text: serialize an integer; url: #serialize-an-integer
-<<<<<<< HEAD
+    text: host serializer; url: #concept-host-serializer
 spec: RFC8941; urlPrefix: https://httpwg.org/specs/rfc8941.html
   type: dfn
     text: structured header; url: top
     for: structured header
       text: string; url: string
-=======
-    text: host serializer; url: #concept-host-serializer
->>>>>>> d13ebead
 </pre>
 
 <h2 id=urlpatterns>URL patterns</h2>
